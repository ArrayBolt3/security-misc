## Copyright (C) 2012 - 2024 ENCRYPTED SUPPORT LP <adrelanos@whonix.org>
## See the file COPYING for copying conditions.

<<<<<<< HEAD
## Neither of these are needed.
#user ALL=NOPASSWD: /usr/libexec/security-misc/panic-on-oops
#%sudo ALL=NOPASSWD: /usr/libexec/security-misc/panic-on-oops
=======
user ALL=NOPASSWD: /usr/libexec/security-misc/panic-on-oops
%sudo ALL=NOPASSWD: /usr/libexec/security-misc/panic-on-oops

## Use a more open umask when executing commands with sudo
## Can be overridden on a per-user basis using .[z]profile if desirable
Defaults umask_override
Defaults umask=0022
>>>>>>> 4cf57575
<|MERGE_RESOLUTION|>--- conflicted
+++ resolved
@@ -1,16 +1,11 @@
 ## Copyright (C) 2012 - 2024 ENCRYPTED SUPPORT LP <adrelanos@whonix.org>
 ## See the file COPYING for copying conditions.
 
-<<<<<<< HEAD
 ## Neither of these are needed.
 #user ALL=NOPASSWD: /usr/libexec/security-misc/panic-on-oops
 #%sudo ALL=NOPASSWD: /usr/libexec/security-misc/panic-on-oops
-=======
-user ALL=NOPASSWD: /usr/libexec/security-misc/panic-on-oops
-%sudo ALL=NOPASSWD: /usr/libexec/security-misc/panic-on-oops
 
 ## Use a more open umask when executing commands with sudo
 ## Can be overridden on a per-user basis using .[z]profile if desirable
 Defaults umask_override
-Defaults umask=0022
->>>>>>> 4cf57575
+Defaults umask=0022