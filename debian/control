--- conflicted
+++ resolved
@@ -17,12 +17,7 @@
 
 Package: security-misc
 Architecture: all
-<<<<<<< HEAD
-Depends: python3, libglib2.0-bin, libpam-runtime, sudo, adduser, libcap2-bin,
- apparmor-profile-dist, helper-scripts, libpam-modules-bin, libpam-tmpdir,
- secure-delete, dmsetup, ${misc:Depends}
 Replaces: tcp-timestamps-disable, anon-gpg-tweaks, swappiness-lowest
-=======
 Depends: adduser,
          apparmor-profile-dist,
          dmsetup,
@@ -30,6 +25,7 @@
          libcap2-bin,
          libglib2.0-bin,
          libpam-modules-bin,
+         libpam-tmpdir,
          libpam-runtime,
          libpam-umask,
          python3,
@@ -37,7 +33,6 @@
          sudo,
          ${misc:Depends}
 Replaces: anon-gpg-tweaks, swappiness-lowest, tcp-timestamps-disable
->>>>>>> ceffd2b3
 Description: Enhances Miscellaneous Security Settings
  https://github.com/Kicksecure/security-misc/blob/master/README.md
  .
