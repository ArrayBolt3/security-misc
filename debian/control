--- conflicted
+++ resolved
@@ -121,10 +121,9 @@
  The default umask is changed to 006. This allows only the owner and group to
  read and write to newly created files.
  .
-<<<<<<< HEAD
  The kernel now panics on oopses to prevent it from continuing running a
  flawed process.
-=======
+ .
  Su is restricted to only users within the root group which prevents users from
  using su to gain root access or switch user accounts.
  .
@@ -132,4 +131,3 @@
  .
  The amount of hashing rounds used by shadow is bumped to 65536. This increases
  the security of hashed passwords.
->>>>>>> a9441e7b
