--- conflicted
+++ resolved
@@ -110,9 +110,7 @@
  .
  IOMMU is enabled with a boot parameter to prevent DMA attacks.
  .
-<<<<<<< HEAD
  Coredumps are disabled as they may contain important information such as encryption keys or passwords.
-=======
+ .
  A systemd service mounts /proc with hidepid=2 at boot to prevent users from seeing each other's processes.
- .
->>>>>>> 9525ff87
+ .