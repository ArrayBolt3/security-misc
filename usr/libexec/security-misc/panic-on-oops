--- conflicted
+++ resolved
@@ -24,12 +24,7 @@
 sysctl kernel.warn_limit=1
 
 ## Makes the system immediately reboot on the occurrence of a single
-<<<<<<< HEAD
 ## kernel panic. This reduces the risk and impact of denial of
 ## service attacks and both cold and warmm boot attacks.
-=======
-## kernel panic. This reduces the risk and impact of both denial of
-## service and cold boot attacks.
 ## https://docs.kernel.org/admin-guide/sysctl/kernel.html#panic
->>>>>>> c2d5bf38
 sysctl kernel.panic=-1